--- conflicted
+++ resolved
@@ -63,7 +63,7 @@
 
 	for _, accountUTXO := range accountUTXOs {
 
-		assetID := fmt.Sprintf("%x", accountUTXO.AssetID)
+		assetID := accountUTXO.AssetID.String()
 		if _, ok := accBalance[accountUTXO.AccountID]; ok {
 			if _, ok := accBalance[accountUTXO.AccountID][assetID]; ok {
 				accBalance[accountUTXO.AccountID][assetID] += accountUTXO.Amount
@@ -126,22 +126,21 @@
 }
 
 type annotatedUTXO struct {
-	Alias        string `json:"alias,omitempty"`
-	OutputID     string `json:"id"`
-	AssetID      string `json:"asset_id"`
-	AssetAlias   string `json:"asset_alias"`
-	Amount       uint64 `json:"amount"`
-	AccountID    string `json:"account_id"`
-	ProgramIndex uint64 `json:"program_index"`
-	Program      string `json:"program"`
-	SourceID     string `json:"source_id"`
-	SourcePos    uint64 `json:"source_pos"`
-	RefData      string `json:"ref_data"`
-	Change       bool   `json:"change"`
+	Alias               string `json:"alias,omitempty"`
+	OutputID            string `json:"id"`
+	AssetID             string `json:"asset_id"`
+	AssetAlias          string `json:"asset_alias"`
+	Amount              uint64 `json:"amount"`
+	AccountID           string `json:"account_id"`
+	Address             string `json:"address"`
+	ControlProgramIndex uint64 `json:"control_program_index"`
+	Program             string `json:"program"`
+	SourceID            string `json:"source_id"`
+	SourcePos           uint64 `json:"source_pos"`
+	RefDataHash         string `json:"ref_data"`
 }
 
 // POST /list-unspent-outputs
-<<<<<<< HEAD
 func (bcr *BlockchainReactor) listUnspentOutputs(ctx context.Context, filter struct {
 	ID string `json:"id"`
 }) Response {
@@ -155,25 +154,22 @@
 	}
 
 	for _, utxo := range accountUTXOs {
+		tmpUTXO.AccountID = utxo.AccountID
+		tmpUTXO.OutputID = utxo.OutputID.String()
+		tmpUTXO.SourceID = utxo.SourceID.String()
+		tmpUTXO.AssetID = utxo.AssetID.String()
+		tmpUTXO.Amount = utxo.Amount
+		tmpUTXO.SourcePos = utxo.SourcePos
+		tmpUTXO.Program = fmt.Sprintf("%x", utxo.ControlProgram)
+		tmpUTXO.RefDataHash = utxo.RefDataHash.String()
+		tmpUTXO.ControlProgramIndex = utxo.ControlProgramIndex
+		tmpUTXO.Address = utxo.Address
+
 		tmpUTXO.Alias = bcr.accounts.GetAliasByID(utxo.AccountID)
-		tmpUTXO.OutputID = fmt.Sprintf("%x", utxo.OutputID)
-		tmpUTXO.AccountID = utxo.AccountID
-		tmpUTXO.AssetID = fmt.Sprintf("%x", utxo.AssetID)
-		tmpUTXO.Amount = utxo.Amount
-		tmpUTXO.Change = utxo.Change
-		tmpUTXO.Program = fmt.Sprintf("%x", utxo.Program)
-		tmpUTXO.ProgramIndex = utxo.ProgramIndex
-		tmpUTXO.RefData = fmt.Sprintf("%x", utxo.RefData)
-		tmpUTXO.SourceID = fmt.Sprintf("%x", utxo.SourceID)
-		tmpUTXO.SourcePos = utxo.SourcePos
 		tmpUTXO.AssetAlias = bcr.assets.GetAliasByID(tmpUTXO.AssetID)
 
 		UTXOs = append(UTXOs, tmpUTXO)
 	}
 
 	return resWrapper(UTXOs)
-=======
-func (bcr *BlockchainReactor) listUnspentOutputs(ctx context.Context, in requestQuery) interface{} {
-	return bcr.GetAccountUTXOs()
->>>>>>> 2acd08fc
 }